--- conflicted
+++ resolved
@@ -42,7 +42,6 @@
     const rateLimitResult = checkRateLimit(`${auth.userId}:organizations:get`, 20, 60000);
     if (!rateLimitResult.allowed) {
       return NextResponse.json(
-<<<<<<< HEAD
         {
           success: false,
           error: 'Rate limit exceeded. Please try again later.',
@@ -55,48 +54,24 @@
             'Retry-After': Math.ceil((rateLimitResult.resetTime - Date.now()) / 1000).toString(),
           },
         },
-=======
-        { 
-          success: false, 
-          error: 'Rate limit exceeded. Please try again later.',
-          retryAfter: Math.ceil((rateLimitResult.resetTime - Date.now()) / 1000)
-        },
-        { 
-          status: 429,
-          headers: {
-            ...SECURITY_HEADERS,
-            'Retry-After': Math.ceil((rateLimitResult.resetTime - Date.now()) / 1000).toString()
-          }
-        }
->>>>>>> c0f56ffb
       );
     }
 
     // Check if organizations are enabled
     if (!isOrganizationsEnabled()) {
       return NextResponse.json(
-<<<<<<< HEAD
         {
           success: false,
           error: 'Organizations feature is not enabled',
           code: 'ORGANIZATIONS_DISABLED',
         },
         { status: 403, headers: SECURITY_HEADERS },
-=======
-        { 
-          success: false, 
-          error: 'Organizations feature is not enabled',
-          code: 'ORGANIZATIONS_DISABLED'
-        },
-        { status: 403, headers: SECURITY_HEADERS }
->>>>>>> c0f56ffb
       );
     }
 
     // Check if user has organization
     if (!auth.orgId) {
       return NextResponse.json(
-<<<<<<< HEAD
         {
           success: false,
           error: 'Organization selection required',
@@ -104,28 +79,14 @@
           redirectTo: '/onboarding/organization-selection',
         },
         { status: 403, headers: SECURITY_HEADERS },
-=======
-        { 
-          success: false, 
-          error: 'Organization selection required',
-          code: 'ORGANIZATION_SELECTION_REQUIRED',
-          redirectTo: '/onboarding/organization-selection'
-        },
-        { status: 403, headers: SECURITY_HEADERS }
->>>>>>> c0f56ffb
       );
     }
 
     // Parse and validate query parameters
     const url = new URL(request.url);
     const queryParams = {
-<<<<<<< HEAD
       limit: Number.parseInt(url.searchParams.get('limit') || '10'),
       offset: Number.parseInt(url.searchParams.get('offset') || '0'),
-=======
-      limit: parseInt(url.searchParams.get('limit') || '10'),
-      offset: parseInt(url.searchParams.get('offset') || '0'),
->>>>>>> c0f56ffb
       hasStripeCustomer: url.searchParams.get('hasStripeCustomer') === 'true' || undefined,
     };
 
@@ -135,19 +96,11 @@
         {
           success: false,
           error: 'Invalid query parameters',
-<<<<<<< HEAD
           details: validation.error.errors.map(err =>
             `${err.path.join('.')}: ${err.message}`,
           ).join(', '),
         },
         { status: 400, headers: SECURITY_HEADERS },
-=======
-          details: validation.error.errors.map(err => 
-            `${err.path.join('.')}: ${err.message}`
-          ).join(', ')
-        },
-        { status: 400, headers: SECURITY_HEADERS }
->>>>>>> c0f56ffb
       );
     }
 
@@ -170,21 +123,12 @@
 
     if (organization.length === 0) {
       return NextResponse.json(
-<<<<<<< HEAD
         {
           success: false,
           error: 'Organization not found or access denied',
           code: 'ORGANIZATION_NOT_FOUND',
         },
         { status: 404, headers: SECURITY_HEADERS },
-=======
-        { 
-          success: false, 
-          error: 'Organization not found or access denied',
-          code: 'ORGANIZATION_NOT_FOUND'
-        },
-        { status: 404, headers: SECURITY_HEADERS }
->>>>>>> c0f56ffb
       );
     }
 
@@ -207,24 +151,14 @@
           requestId: auth.sessionId,
         },
       },
-<<<<<<< HEAD
       { headers: SECURITY_HEADERS },
     );
-=======
-      { headers: SECURITY_HEADERS }
-    );
-
->>>>>>> c0f56ffb
   } catch (error) {
     return createSecureErrorResponse(
       error,
       'Failed to fetch organization',
       500,
-<<<<<<< HEAD
       { userId: auth.userId, orgId: auth.orgId },
-=======
-      { userId: auth.userId, orgId: auth.orgId }
->>>>>>> c0f56ffb
     );
   }
 });
@@ -239,7 +173,6 @@
     const rateLimitResult = checkRateLimit(`${auth.userId}:organizations:post`, 2, 300000); // 2 requests per 5 minutes
     if (!rateLimitResult.allowed) {
       return NextResponse.json(
-<<<<<<< HEAD
         {
           success: false,
           error: 'Rate limit exceeded. Organization creation is limited.',
@@ -252,27 +185,12 @@
             'Retry-After': Math.ceil((rateLimitResult.resetTime - Date.now()) / 1000).toString(),
           },
         },
-=======
-        { 
-          success: false, 
-          error: 'Rate limit exceeded. Organization creation is limited.',
-          retryAfter: Math.ceil((rateLimitResult.resetTime - Date.now()) / 1000)
-        },
-        { 
-          status: 429,
-          headers: {
-            ...SECURITY_HEADERS,
-            'Retry-After': Math.ceil((rateLimitResult.resetTime - Date.now()) / 1000).toString()
-          }
-        }
->>>>>>> c0f56ffb
       );
     }
 
     // Check if organizations are enabled
     if (!isOrganizationsEnabled()) {
       return NextResponse.json(
-<<<<<<< HEAD
         {
           success: false,
           error: 'Organizations feature is not enabled',
@@ -295,30 +213,6 @@
       );
     }
 
-=======
-        { 
-          success: false, 
-          error: 'Organizations feature is not enabled',
-          code: 'ORGANIZATIONS_DISABLED'
-        },
-        { status: 403, headers: SECURITY_HEADERS }
-      );
-    }
-
-    // Validate request body
-    const bodyValidation = await validateRequestBody(request, CreateOrganizationSchema);
-    if (!bodyValidation.success) {
-      return NextResponse.json(
-        {
-          success: false,
-          error: 'Invalid request data',
-          details: bodyValidation.error
-        },
-        { status: 400, headers: SECURITY_HEADERS }
-      );
-    }
-
->>>>>>> c0f56ffb
     const orgData = bodyValidation.data;
 
     // SECURITY: Prevent organization ID conflicts and ensure uniqueness
@@ -330,21 +224,12 @@
 
     if (existingOrg.length > 0) {
       return NextResponse.json(
-<<<<<<< HEAD
         {
           success: false,
           error: 'Organization with this ID already exists',
           code: 'ORGANIZATION_ID_CONFLICT',
         },
         { status: 409, headers: SECURITY_HEADERS },
-=======
-        { 
-          success: false, 
-          error: 'Organization with this ID already exists',
-          code: 'ORGANIZATION_ID_CONFLICT'
-        },
-        { status: 409, headers: SECURITY_HEADERS }
->>>>>>> c0f56ffb
       );
     }
 
@@ -358,21 +243,12 @@
 
       if (stripeConflict.length > 0) {
         return NextResponse.json(
-<<<<<<< HEAD
           {
             success: false,
             error: 'Stripe customer ID already in use',
             code: 'STRIPE_CUSTOMER_CONFLICT',
           },
           { status: 409, headers: SECURITY_HEADERS },
-=======
-          { 
-            success: false, 
-            error: 'Stripe customer ID already in use',
-            code: 'STRIPE_CUSTOMER_CONFLICT'
-          },
-          { status: 409, headers: SECURITY_HEADERS }
->>>>>>> c0f56ffb
         );
       }
     }
@@ -401,32 +277,18 @@
           createdBy: auth.userId,
           requestId: auth.sessionId,
         },
-<<<<<<< HEAD
       },
       {
         status: 201,
         headers: SECURITY_HEADERS,
       },
     );
-=======
-      },
-      { 
-        status: 201,
-        headers: SECURITY_HEADERS 
-      }
-    );
-
->>>>>>> c0f56ffb
   } catch (error) {
     return createSecureErrorResponse(
       error,
       'Failed to create organization',
       500,
-<<<<<<< HEAD
       { userId: auth.userId, orgId: auth.orgId },
-=======
-      { userId: auth.userId, orgId: auth.orgId }
->>>>>>> c0f56ffb
     );
   }
 });