import '@testing-library/jest-dom/vitest';
import '@/styles/global.css';
import { cleanup } from '@testing-library/react';

import { cleanup } from '@testing-library/react';
import React from 'react';
import { afterEach, beforeAll, vi } from 'vitest';
import failOnConsole from 'vitest-fail-on-console';
import { beforeAll, afterEach, vi } from 'vitest';
import React from 'react';

// Console failure configuration - less strict for development
failOnConsole({
  shouldFailOnDebug: false, // Allow debug statements in tests
  shouldFailOnError: true,
<<<<<<< HEAD
  shouldFailOnInfo: false, // Allow info logs for test debugging
  shouldFailOnLog: false, // Allow console.log for debugging
=======
  shouldFailOnInfo: false,  // Allow info logs for test debugging
  shouldFailOnLog: false,   // Allow console.log for debugging
>>>>>>> c0f56ffb
  shouldFailOnWarn: true,
});

// Set up environment variables for testing
process.env.BILLING_PLAN_ENV = 'test';
// NODE_ENV is already set to 'test' by vitest
process.env.NEXT_PUBLIC_CLERK_PUBLISHABLE_KEY = 'pk_test_mock';
process.env.CLERK_SECRET_KEY = 'sk_test_mock';
process.env.NEXT_PUBLIC_CLERK_SIGN_IN_URL = '/sign-in';
process.env.NEXT_PUBLIC_STRIPE_PUBLISHABLE_KEY = 'pk_test_mock';
process.env.DATABASE_URL = 'postgresql://test:test@localhost:5432/test_db';

// Global test setup
beforeAll(() => {
  // Mock next/navigation for tests
  vi.mock('next/navigation', () => ({
    useRouter: () => ({
      push: vi.fn(),
      replace: vi.fn(),
      back: vi.fn(),
      forward: vi.fn(),
      refresh: vi.fn(),
      prefetch: vi.fn(),
    }),
    usePathname: () => '/',
    useSearchParams: () => new URLSearchParams(),
  }));

  // Mock Clerk for authentication tests
  vi.mock('@clerk/nextjs', () => ({
    useAuth: () => ({
      isLoaded: true,
      isSignedIn: true,
      userId: 'user_test123',
      sessionId: 'session_test123',
      orgId: 'org_test123',
      orgRole: 'admin',
      orgSlug: 'test-org',
      signOut: vi.fn(),
    }),
    useUser: () => ({
      isLoaded: true,
      isSignedIn: true,
      user: {
        id: 'user_test123',
        username: 'testuser',
        firstName: 'Test',
        lastName: 'User',
        emailAddresses: [{ emailAddress: 'test@test.com' }],
      },
    }),
    useOrganization: () => ({
      isLoaded: true,
      organization: {
        id: 'org_test123',
        name: 'Test Organization',
        slug: 'test-org',
      },
    }),
    SignIn: ({ children }: { children?: React.ReactNode }) => children || React.createElement('div', null, 'Sign In Mock'),
    SignUp: ({ children }: { children?: React.ReactNode }) => children || React.createElement('div', null, 'Sign Up Mock'),
    UserButton: () => React.createElement('div', null, 'User Button Mock'),
    OrganizationSwitcher: () => React.createElement('div', null, 'Org Switcher Mock'),
    ClerkProvider: ({ children }: { children: React.ReactNode }) => React.createElement('div', null, children),
  }));

  // Mock window.matchMedia for responsive tests - only in jsdom environment
  if (typeof window !== 'undefined') {
    Object.defineProperty(window, 'matchMedia', {
      writable: true,
      value: vi.fn().mockImplementation(query => ({
        matches: false,
        media: query,
        onchange: null,
        addListener: vi.fn(), // deprecated
        removeListener: vi.fn(), // deprecated
        addEventListener: vi.fn(),
        removeEventListener: vi.fn(),
        dispatchEvent: vi.fn(),
      })),
    });
  }

  // Mock ResizeObserver for components that use it
  if (typeof global !== 'undefined') {
    global.ResizeObserver = vi.fn().mockImplementation(() => ({
      observe: vi.fn(),
      unobserve: vi.fn(),
      disconnect: vi.fn(),
    }));

<<<<<<< HEAD
    // Mock IntersectionObserver for lazy loading components
=======
    // Mock IntersectionObserver for lazy loading components  
>>>>>>> c0f56ffb
    global.IntersectionObserver = vi.fn().mockImplementation(() => ({
      observe: vi.fn(),
      unobserve: vi.fn(),
      disconnect: vi.fn(),
    }));
  }
});

// Clean up after each test
afterEach(() => {
  cleanup(); // Clean up React components
  vi.clearAllMocks();
});<|MERGE_RESOLUTION|>--- conflicted
+++ resolved
@@ -13,13 +13,8 @@
 failOnConsole({
   shouldFailOnDebug: false, // Allow debug statements in tests
   shouldFailOnError: true,
-<<<<<<< HEAD
   shouldFailOnInfo: false, // Allow info logs for test debugging
   shouldFailOnLog: false, // Allow console.log for debugging
-=======
-  shouldFailOnInfo: false,  // Allow info logs for test debugging
-  shouldFailOnLog: false,   // Allow console.log for debugging
->>>>>>> c0f56ffb
   shouldFailOnWarn: true,
 });
 
@@ -111,11 +106,7 @@
       disconnect: vi.fn(),
     }));
 
-<<<<<<< HEAD
     // Mock IntersectionObserver for lazy loading components
-=======
-    // Mock IntersectionObserver for lazy loading components  
->>>>>>> c0f56ffb
     global.IntersectionObserver = vi.fn().mockImplementation(() => ({
       observe: vi.fn(),
       unobserve: vi.fn(),
